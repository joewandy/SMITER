"""Main module."""
import io
import pathlib
import time
from pprint import pformat
from typing import Callable, Dict, List, Tuple, Union

import numpy as np
import pyqms
import scipy as sci
from loguru import logger
from psims.mzml import MzMLWriter

import smiter
from smiter.fragmentation_functions import AbstractFragmentor
from smiter.lib import (
    calc_mz,
    check_mzml_params,
    check_peak_properties,
    peak_properties_to_csv,
)
from smiter.noise_functions import AbstractNoiseInjector
from smiter.peak_distribution import distributions


class Scan(dict):
    """Summary."""

    def __init__(self, data: dict = None):
        """Summary.

        Args:
            dict (TYPE): Description
        """
        if data is not None:
            self.update(data)

    @property
    def mz(self):
        """Summary."""
        v = self.get("mz", None)
        return v

    @mz.setter
    def mz(self, mz):
        """Summary."""
        self["mz"] = mz

    @property
    def i(self):
        """Summary."""
        v = self.get("i", None)
        return v

    @i.setter
    def i(self, i):
        """Summary."""
        self["i"] = i

    @property
    def id(self):
        """Summary."""
        v = self.get("id", None)
        return v

    @property
    def precursor_mz(self):
        """Summary."""
        v = self.get("precursor_mz", None)
        return v

    @property
    def precursor_i(self):
        """Summary."""
        v = self.get("precursor_i", None)
        return v

    @property
    def precursor_charge(self):
        """Summary."""
        v = self.get("precursor_charge", None)
        return v

    # @property
    # def precursor_scan_id(self):
    #     """Summary."""
    #     v = self.get("precursor_scan_id", None)
    #     return v

    @property
    def retention_time(self):
        """Summary."""
        v = self.get("rt", None)
        return v

    @property
    def ms_level(self):
        """Summary.

        Returns:
            TYPE: Description
        """
        v = self.get("ms_level", None)
        return v


def write_mzml(
    file: Union[str, io.TextIOWrapper],
    peak_properties: Dict[str, dict],
    fragmentor: AbstractFragmentor,
    noise_injector: AbstractNoiseInjector,
    mzml_params: Dict[str, Union[int, float, str]],
) -> str:
    """Write mzML file with chromatographic peaks and fragment spectra for the given molecules.

    Args:
        file (Union[str, io.TextIOWrapper]): Description
        molecules (List[str]): Description
        fragmentation_function (Callable[[str], List[Tuple[float, float]]], optional): Description
        peak_properties (Dict[str, dict], optional): Description
    """
    # check params and raise Exception(s) if necessary
    mzml_params = check_mzml_params(mzml_params)
    peak_properties = check_peak_properties(peak_properties)

    filename = file if isinstance(file, str) else file.name
    scans = []
    # pass list of all charge states in peak properties
    # trivial_names = {
    #     key: value["trivial_name"] for key, value in peak_properties.items()
    # }
    trivial_names = {
        val["chemical_formula"]: key for key, val in peak_properties.items()
    }
    # dicts are sorted, language specification since python 3.7+
    isotopologue_lib = generate_molecule_isotopologue_lib(
        peak_properties, trivial_names=trivial_names
    )
    scans, scan_dict = generate_scans(
        isotopologue_lib, peak_properties, fragmentor, noise_injector, mzml_params
    )
    write_scans(file, scans)
    if not isinstance(file, str):
        file_path = file.name
    else:
        file_path = file
    path = pathlib.Path(file_path)
    summary_path = path.parent.resolve() / "molecule_summary.csv"
    peak_properties_to_csv(peak_properties, summary_path)
    return filename


def rescale_intensity(
    i: float, rt: float, molecule: str, peak_properties: dict, isotopologue_lib: dict
):
    """Rescale intensity value for a given molecule according to scale factor and distribution function.

    Args:
        i (TYPE): Description
        rt (TYPE): Description
        molecule (TYPE): Description
        peak_properties (TYPE): Description
        isotopologue_lib (TYPE): Description

    Returns:
        TYPE: Description
    """
    scale_func = peak_properties[f"{molecule}"]["peak_function"]
    rt_max = (
        peak_properties[f"{molecule}"]["scan_start_time"]
        + peak_properties[f"{molecule}"]["peak_width"]
    )
    mu = (
        peak_properties[f"{molecule}"]["scan_start_time"]
        + 0.5 * peak_properties[f"{molecule}"]["peak_width"]
    )
    if scale_func == "gauss":
        dist_scale_factor = distributions[scale_func](
            rt,
            mu=mu,
            sigma=peak_properties[f"{molecule}"]["peak_params"].get(
                "sigma", peak_properties[f"{molecule}"]["peak_width"] / 10
            ),
        )
    elif scale_func == "gamma":
        dist_scale_factor = distributions[scale_func](
            rt,
            a=peak_properties[f"{molecule}"]["peak_params"]["a"],
            scale=peak_properties[f"{molecule}"]["peak_params"]["scale"],
        )
    elif scale_func is None:
        dist_scale_factor = 1
    i *= dist_scale_factor * peak_properties[f"{molecule}"].get(
        "peak_scaling_factor", 1e3
    )
    return i


def generate_scans(
    isotopologue_lib: dict,
    peak_properties: dict,
    fragmentor: AbstractFragmentor,
    noise_injector: AbstractNoiseInjector,
    mzml_params: dict,
):
    """Summary.

    Args:
        isotopologue_lib (TYPE): Description
        peak_properties (TYPE): Description
        fragmentation_function (A): Description
        mzml_params (TYPE): Description
    """
    logger.info("Start generating scans")
    # breakpoint()
    t0 = time.time()
    gradient_length = mzml_params["gradient_length"]
    ms_rt_diff = mzml_params.get("ms_rt_diff", 0.03)
    t: float = 0

    mol_scan_dict: Dict[str, Dict[str, list]] = {}
    scans: List[Tuple[Scan, List[Scan]]] = []
    i: int = 0

    mol_scan_dict = {
        mol: {"ms1_scans": [], "ms2_scans": []} for mol in isotopologue_lib
    }
    molecules = list(isotopologue_lib.keys())
    while t < gradient_length:
        scan_peaks: List[Tuple[float, float]] = []
        mol_i = []
        mol_monoisotopic = {}
        for mol in isotopologue_lib:
            mol_plus = f"{mol}"
            if (peak_properties[mol_plus]["scan_start_time"] <= t) and (
                (
                    peak_properties[mol_plus]["scan_start_time"]
                    + peak_properties[mol_plus]["peak_width"]
                )
                >= t
            ):
<<<<<<< HEAD
                mz = np.array(isotopologue_lib[mol]["mz"])
=======
                # breakpoint()
                mz = isotopologue_lib[mol]["mz"]
>>>>>>> e7266487
                intensity = np.array(isotopologue_lib[mol]["i"])
                intensity = rescale_intensity(
                    intensity, t, mol, peak_properties, isotopologue_lib
                )
<<<<<<< HEAD
                # logger.debug(intensity < mzml_params['min_intensity'])
                mask = intensity > mzml_params["min_intensity"]
                intensity = intensity[mask]
                mz = mz[mask]
=======
                mol_i.append((mol, mz[0], sum(intesity)))
>>>>>>> e7266487
                mol_peaks = list(zip(mz, intensity))
                if len(mol_peaks) > 0:
                    mol_i.append((mol, sum(intensity)))
                    scan_peaks.extend(mol_peaks)
                    mol_scan_dict[mol]["ms1_scans"].append(i)
                    highest_peak = max(mol_peaks, key=lambda x: x[1])
                    mol_monoisotopic[mol] = {
                        "mz": highest_peak[0],
                        "i": highest_peak[1],
                    }
        scan_peaks = sorted(scan_peaks, key=lambda x: x[1])
        if len(scan_peaks) > 0:
            mz, inten = zip(*scan_peaks)
        else:
            mz, inten = [], []
        s = Scan(
            {"mz": np.array(mz), "i": np.array(inten), "id": i, "rt": t, "ms_level": 1}
        )
        # add noise
        s = noise_injector.inject_noise(s)
        prec_scan_id = i
        i += 1
        scans.append((s, []))
        t += ms_rt_diff
        if t > gradient_length:
            break

        while len(mol_i) < 10:
            mol_i.append((None, -100, 0))
        for mol, _mz, _intensity in sorted(mol_i, key=lambda x: x[2], reverse=True)[
            :10
        ]:
            mol_plus = f"{mol}"
            all_mols_in_mz_and_rt_window = [
                mol
                for mol in isotopologue_lib
                if (
                    abs(isotopologue_lib[mol]["mz"][0] - _mz)
                    < mzml_params["isolation_window_width"]
                )
                and (
                    peak_properties[mol]["scan_start_time"]
                    < t
                    < peak_properties[mol]["scan_start_time"]
                    + peak_properties[mol]["peak_width"]
                )
            ]
            # logger.debug(all_mols_in_mz_and_rt_window)
            if mol is None:
                # add empty scan
                ms2_scan = Scan(
                    {
                        "mz": [],
                        "i": [],
                        "rt": t,
                        "id": i,
                        "precursor_mz": 0,
                        "precursor_i": 0,
                        "precursor_charge": 1,
                        "precursor_scan_id": prec_scan_id,
                        "ms_level": 2,
                    }
                )
                t += ms_rt_diff
                if t > gradient_length:
                    break
            elif (peak_properties[mol_plus]["scan_start_time"] <= t) and (
                (
                    peak_properties[mol_plus]["scan_start_time"]
                    + peak_properties[mol_plus]["peak_width"]
                )
                >= t
            ):
                all_mols_in_mz_and_rt_window = [
                    peak_properties[f"{mol}"]["trivial_name"]
                    for mol in all_mols_in_mz_and_rt_window
                ]
                # fragment all molecules in isolation and rt window
                peaks = fragmentor.fragment(all_mols_in_mz_and_rt_window)
                frag_mz = peaks[:, 0]
                frag_i = peaks[:, 1]
                ms2_scan = Scan(
                    {
                        "mz": frag_mz,
                        "i": frag_i,
                        "rt": t,
                        "id": i,
                        "precursor_mz": mol_monoisotopic[mol]["mz"],
                        "precursor_i": mol_monoisotopic[mol]["i"],
                        "precursor_charge": 1,
                        "precursor_scan_id": prec_scan_id,
                        "ms_level": 2,
                    }
                )
                ms2_scan = noise_injector.inject_noise(ms2_scan)
                t += ms_rt_diff
                if t > gradient_length:
                    break
            if mol is not None:
                mol_scan_dict[mol]["ms2_scans"].append(i)
            scans[-1][1].append(ms2_scan)
            i += 1
    t1 = time.time()
    logger.info("Finished generating scans")
    logger.info(f"Generating scans took {t1-t0:.2f} seconds")
    return scans, mol_scan_dict


def generate_molecule_isotopologue_lib(
    peak_properties: Dict[str, dict],
    charges: List[int] = None,
    trivial_names: Dict[str, str] = None,
):
    """Summary.

    Args:
        molecules (TYPE): Description
    """
    duplicate_formulas: Dict[str, List[str]] = {}
    for key in peak_properties:
        duplicate_formulas.setdefault(
            peak_properties[key]["chemical_formula"], []
        ).append(key)
    if charges is None:
        charges = [1]
    if len(peak_properties) > 0:
        # molecules = peak_properties.keys()
        molecules = [d["chemical_formula"] for d in peak_properties.values()]
        lib = pyqms.IsotopologueLibrary(
            molecules=molecules,
            charges=charges,
            verbose=False,
            trivial_names=trivial_names,
        )
        logger.debug("\n" + pformat(lib.lookup["formula to trivial name"]))
        reduced_lib = {}
        for mol in molecules:
            formula = lib.lookup["molecule to formula"][mol]
            data = lib[formula]["env"][(("N", "0.000"),)]
            for triv in lib.lookup["formula to trivial name"][formula]:
                reduced_lib[triv] = {"mz": data[1]["mz"], "i": data["relabun"]}
    else:
        reduced_lib = {}
    logger.debug("\n" + pformat(reduced_lib))
    logger.debug("\n" + pformat(duplicate_formulas))
    tmp = {}
    for mol in reduced_lib:
        cc = peak_properties[mol]["chemical_formula"]
        logger.debug(cc)
        for triv in duplicate_formulas[cc]:
            if triv not in reduced_lib:
                tmp[triv] = reduced_lib[mol]
    reduced_lib.update(tmp)
    logger.debug("\n" + pformat(reduced_lib))
    # TODO write test to check if two peak with same mz and different RT appear
    return reduced_lib


def write_scans(
    file: Union[str, io.TextIOWrapper], scans: List[Tuple[Scan, List[Scan]]]
) -> None:
    """Generate given scans to mzML file.

    Args:
        file (Union[str, io.TextIOWrapper]): Description
        scans (List[Tuple[Scan, List[Scan]]]): Description

    Returns:
        None: Description
    """
    t0 = time.time()
    logger.info("Start writing Scans")
    logger.info("Write {0} MS1 and {1} MS2 scans".format(len(scans), len(scans) * 10))
    id_format_str = "controllerType=0 controllerNumber=1 scan={i}"
    with MzMLWriter(file) as writer:
        # Add default controlled vocabularies
        writer.controlled_vocabularies()
        # Open the run and spectrum list sections
        time_array = []
        intensity_array = []
        with writer.run(id="Simulated Run"):
            spectrum_count = len(scans) + sum([len(products) for _, products in scans])
            with writer.spectrum_list(count=spectrum_count):
                for scan, products in scans:
                    # Write Precursor scan
                    try:
                        index_of_max_i = np.argmax(scan.i)
                        max_i = scan.i[index_of_max_i]
                        mz_at_max_i = scan.mz[index_of_max_i]
                    except ValueError:
                        mz_at_max_i = 0
                        max_i = 0
                    spec_tic = sum(scan.i)
                    writer.write_spectrum(
                        scan.mz,
                        scan.i,
                        id=id_format_str.format(i=scan.id),
                        params=[
                            "MS1 Spectrum",
                            {"ms level": 1},
                            {
                                "scan start time": scan.retention_time,
                                "unitName": "second",
                            },
                            {"total ion current": spec_tic},
                            {"base peak m/z": mz_at_max_i, "unitName": "m/z"},
                            {
                                "base peak intensity": max_i,
                                "unitName": "number of detector counts",
                            },
                        ],
                    )
                    time_array.append(scan.retention_time)
                    intensity_array.append(spec_tic)
                    # Write MSn scans
                    for prod in products:
                        writer.write_spectrum(
                            prod.mz,
                            prod.i,
                            id=id_format_str.format(i=prod.id),
                            params=[
                                "MSn Spectrum",
                                {"ms level": 2},
                                {
                                    "scan start time": scan.retention_time,
                                    "unitName": "second",
                                },
                                {"total ion current": sum(prod.i)},
                            ],
                            precursor_information={
                                "mz": prod.precursor_mz,
                                "intensity": prod.precursor_i,
                                "charge": prod.precursor_charge,
                                "scan_id": id_format_str.format(i=scan.id),
                                "spectrum_reference": id_format_str.format(i=scan.id),
                                "activation": ["HCD", {"collision energy": 25.0}],
                            },
                        )
            with writer.chromatogram_list(count=1):
                writer.write_chromatogram(
                    time_array,
                    intensity_array,
                    id="TIC",
                    chromatogram_type="total ion current",
                )
    t1 = time.time()
    logger.info(f"Writing mzML took {(t1-t0)/60:.2f} minutes")
    return<|MERGE_RESOLUTION|>--- conflicted
+++ resolved
@@ -239,24 +239,15 @@
                 )
                 >= t
             ):
-<<<<<<< HEAD
                 mz = np.array(isotopologue_lib[mol]["mz"])
-=======
-                # breakpoint()
-                mz = isotopologue_lib[mol]["mz"]
->>>>>>> e7266487
                 intensity = np.array(isotopologue_lib[mol]["i"])
                 intensity = rescale_intensity(
                     intensity, t, mol, peak_properties, isotopologue_lib
                 )
-<<<<<<< HEAD
                 # logger.debug(intensity < mzml_params['min_intensity'])
                 mask = intensity > mzml_params["min_intensity"]
                 intensity = intensity[mask]
                 mz = mz[mask]
-=======
-                mol_i.append((mol, mz[0], sum(intesity)))
->>>>>>> e7266487
                 mol_peaks = list(zip(mz, intensity))
                 if len(mol_peaks) > 0:
                     mol_i.append((mol, sum(intensity)))
